[package]
<<<<<<< HEAD
name = "pinned-init"
version = "0.0.9"
=======
name = "pin-init"
version = "0.0.10"
>>>>>>> 9a5e454d
edition = "2021"

authors = ["y86-dev"]
license = "MIT OR Apache-2.0"
description = "Library to facilitate safe pinned initialization"
readme = "README.md"

documentation = "https://docs.rs/pinned-init"
repository = "https://github.com/Rust-for-Linux/pin-init"
keywords = ["safe", "pin", "init", "no-std", "rust-patterns"]
categories = ["no-std", "rust-patterns", "embedded"]

[dependencies]
paste = "1.0"
<<<<<<< HEAD
pinned-init-macro = { path = "./internal", version = "=0.0.5" }
=======
pin-init-internal = { path = "./internal", version = "=0.0.6" }
>>>>>>> 9a5e454d

[features]
default = ["std", "alloc"]
std = []
alloc = []
unsafe-pinned = []

[build-dependencies]
rustc_version = "0.4"

[dev-dependencies]
libc = "0.2"
trybuild = { version = "1.0", features = ["diff"] }
macrotest = "1.0"
# needed for macrotest, have to enable verbatim feature to be able to format `&raw` expressions.
prettyplease = { version = "0.2", features = ["verbatim"] }

[lints.rust]
non_ascii_idents = "deny"
unexpected_cfgs = { level = "warn", check-cfg = [
    'cfg(UI_TESTS)',
    'cfg(NO_ALLOC_FAIL_TESTS)',
    'cfg(kernel)',
] }
unsafe_op_in_unsafe_fn = "deny"
unused_attributes = "deny"
warnings = "deny"

[lints.rustdoc]
missing_crate_level_docs = "deny"
unescaped_backticks = "deny"

[lints.clippy]
# allow this until the modules in examples/ and tests/ are cleaned up
duplicate_mod = "allow"

ignored_unit_patterns = "deny"
mut_mut = "deny"
needless_bitwise_bool = "deny"
needless_continue = "deny"
needless_lifetimes = "deny"
no_mangle_with_rust_abi = "deny"
undocumented_unsafe_blocks = "deny"
unnecessary_safety_comment = "deny"
unnecessary_safety_doc = "deny"<|MERGE_RESOLUTION|>--- conflicted
+++ resolved
@@ -1,11 +1,6 @@
 [package]
-<<<<<<< HEAD
 name = "pinned-init"
-version = "0.0.9"
-=======
-name = "pin-init"
 version = "0.0.10"
->>>>>>> 9a5e454d
 edition = "2021"
 
 authors = ["y86-dev"]
@@ -20,11 +15,7 @@
 
 [dependencies]
 paste = "1.0"
-<<<<<<< HEAD
-pinned-init-macro = { path = "./internal", version = "=0.0.5" }
-=======
-pin-init-internal = { path = "./internal", version = "=0.0.6" }
->>>>>>> 9a5e454d
+pinned-init-macro = { path = "./internal", version = "=0.0.6" }
 
 [features]
 default = ["std", "alloc"]
