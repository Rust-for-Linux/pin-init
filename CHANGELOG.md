# Changelog

All notable changes to this project will be documented in this file.

The format is based on [Keep a Changelog](https://keepachangelog.com/en/1.1.0/),
and this project adheres to [Semantic Versioning](https://semver.org/spec/v2.0.0.html).

## [Unreleased]

### Added

- `Wrapper<T>` trait added for creating wrapper structs with a structurally pinned value.
- `MaybeZeroable` derive macro to try to derive `Zeroable`, but not error if not all fields
  implement it.
- `unsafe fn cast_[pin_]init()` functions to unsafely change the initialized type of an initializer
<<<<<<< HEAD
- add `Zeroable::init_zeroed()` delegating to `init_zeroed()`
- add new `zeroed()`, a safe version of `mem::zeroed()` and also provide it via `Zeroable::zeroed()`
- implement `Zeroable` for `Option<&T>` and `Option<&mut T>`
- implement `Zeroable` for `Option<[unsafe] [extern "abi"] fn(...args...) -> ret>` for `"Rust"` and
  `"C"` ABIs and up to 20 arguments
=======
- `impl<T, E> [Pin]Init<T, E> for Result<T, E>`, so results are now (pin-)initializers
>>>>>>> 58612514

### Changed

- `InPlaceInit` now only exists when the `alloc` or `std` features are enabled
- added support for visibility in `Zeroable` derive macro
- added support for `union`s in `Zeroable` derive macro
- renamed the crate from `pinned-init` to `pin-init` and `pinned-init-macro` to `pin-init-internal`
<<<<<<< HEAD
- renamed `zeroed()` to `init_zeroed()`
=======
- blanket impls of `Init` and `PinInit` from `impl<T, E> [Pin]Init<T, E> for T` to
  `impl<T> [Pin]Init<T> for T`
>>>>>>> 58612514

### Fixed

- `Zeroable` implementation for `Option<Box<T>>` & `Option<NonNull<T>>` to only allow `T: Sized`
  (soundness issue)

## [0.0.9] - 2024-12-02

### Added

- `InPlaceWrite` trait to re-initialize already existing allocations,
- `assert_pinned!` macro to check if a field is marked with `#[pin]`,
- compatibility with stable Rust, thanks a lot to @bonzini! #24 and #23:
  - the `alloc` feature enables support for `allocator_api` and reflects the old behavior, if it is
    disabled, then infallible allocations are assumed (just like the standard library does).

### Fixed

- guard hygiene wrt constants in `[try_][pin_]init!`

## [0.0.8] - 2024-07-07

### Changed

- return type of `zeroed()` from `impl Init<T, E>` to `impl Init<T>` (also removing the generic
  parameter `E`)
- removed the default error of `try_[pin_]init!`, now you always have to specify an error using
  `? Error` at the end
- put `InPlaceInit` behind the `alloc` feature flag, this allows stable usage of the `#![no_std]`
  part of the crate

## [0.0.7] - 2024-04-09

### Added

- `Zeroable` derive macro
- `..Zeroable::zeroed()` tail expression support in `[try_][pin_]init!` macros: allowed to omit
  fields, omitted fields are initialized with `0`
- `[pin_]chain` functions to modify a value after an initializer has run
- `[pin_]init_array_from_fn` to create `impl [Pin]Init<[T; N], E>` from a generator closure
  `fn(usize) -> impl [Pin]Init<T, E>`
- `impl Zeroable for UnsafeCell`

### Changed

- `PinInit` is now a supertrait of `Init` (before there was a blanket impl)

### Removed

- coverage workflow and usage of `#[feature(no_coverage)]`
- `impl Zeroable for Infallible` (see [Security](#security))

### Fixed

- `Self` in generic bounds on structs with `#[pin_data]`
- const generic default parameter values can now be used on structs with `#[pin_data]`

### Security

- `impl Zeroable for Infallible` (#13) it was possible to trigger UB by creating a value of type
  `Box<Infallible>` via `Box::init(zeroed())`

## [0.0.6] - 2023-04-08

[unreleased]: https://github.com/Rust-for-Linux/pin-init/compare/v0.0.9...HEAD
[0.0.9]: https://github.com/Rust-for-Linux/pin-init/compare/v0.0.8...v0.0.9
[0.0.8]: https://github.com/Rust-for-Linux/pin-init/compare/v0.0.7...v0.0.8
[0.0.7]: https://github.com/Rust-for-Linux/pin-init/compare/v0.0.6...v0.0.7
[0.0.6]: https://github.com/Rust-for-Linux/pin-init/releases/tag/v0.0.6<|MERGE_RESOLUTION|>--- conflicted
+++ resolved
@@ -13,15 +13,12 @@
 - `MaybeZeroable` derive macro to try to derive `Zeroable`, but not error if not all fields
   implement it.
 - `unsafe fn cast_[pin_]init()` functions to unsafely change the initialized type of an initializer
-<<<<<<< HEAD
 - add `Zeroable::init_zeroed()` delegating to `init_zeroed()`
 - add new `zeroed()`, a safe version of `mem::zeroed()` and also provide it via `Zeroable::zeroed()`
 - implement `Zeroable` for `Option<&T>` and `Option<&mut T>`
 - implement `Zeroable` for `Option<[unsafe] [extern "abi"] fn(...args...) -> ret>` for `"Rust"` and
   `"C"` ABIs and up to 20 arguments
-=======
 - `impl<T, E> [Pin]Init<T, E> for Result<T, E>`, so results are now (pin-)initializers
->>>>>>> 58612514
 
 ### Changed
 
@@ -29,12 +26,9 @@
 - added support for visibility in `Zeroable` derive macro
 - added support for `union`s in `Zeroable` derive macro
 - renamed the crate from `pinned-init` to `pin-init` and `pinned-init-macro` to `pin-init-internal`
-<<<<<<< HEAD
 - renamed `zeroed()` to `init_zeroed()`
-=======
 - blanket impls of `Init` and `PinInit` from `impl<T, E> [Pin]Init<T, E> for T` to
   `impl<T> [Pin]Init<T> for T`
->>>>>>> 58612514
 
 ### Fixed
 
