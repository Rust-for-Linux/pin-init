--- conflicted
+++ resolved
@@ -1,11 +1,6 @@
 [package]
-<<<<<<< HEAD
 name = "pinned-init-macro"
-version = "0.0.5"
-=======
-name = "pin-init-internal"
 version = "0.0.6"
->>>>>>> 9a5e454d
 edition = "2021"
 
 authors = ["y86-dev"]
