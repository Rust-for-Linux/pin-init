error: struct literal body without path
 --> tests/ui/compile-fail/init/wrong_generics2.rs:7:13
  |
7 |       let _ = init!(Foo::<(), ()> {
  |  _____________^
8 | |         value <- (),
9 | |     });
  | |______^
  |
  = note: this error originates in the macro `$crate::__init_internal` which comes from the expansion of the macro `init` (in Nightly builds, run with -Z macro-backtrace for more info)
help: you might have forgotten to add the struct literal inside the block
 --> src/macros.rs
  |
  ~                 ::core::ptr::write($slot, $t { SomeStruct {
<<<<<<< HEAD
  |0                    $($acc)*
=======
  |4                    $($acc)*
>>>>>>> b281afe6
  ~                 } });
  |

error: expected one of `)`, `,`, `.`, `?`, or an operator, found `{`
 --> tests/ui/compile-fail/init/wrong_generics2.rs:7:13
  |
7 |       let _ = init!(Foo::<(), ()> {
  |  _____________^
8 | |         value <- (),
9 | |     });
  | |      ^
  | |      |
  | |______expected one of `)`, `,`, `.`, `?`, or an operator
  |        help: missing `,`
  |
  = note: this error originates in the macro `$crate::__init_internal` which comes from the expansion of the macro `init` (in Nightly builds, run with -Z macro-backtrace for more info)

error[E0423]: expected value, found struct `Foo`
 --> tests/ui/compile-fail/init/wrong_generics2.rs:7:13
  |
3 | / struct Foo<T> {
4 | |     value: T,
5 | | }
  | |_- `Foo` defined here
6 |   fn main() {
7 |       let _ = init!(Foo::<(), ()> {
  |  _____________^
8 | |         value <- (),
9 | |     });
  | |______^ help: use struct literal syntax instead: `Foo { value: val }`
  |
  = note: this error originates in the macro `$crate::try_init` which comes from the expansion of the macro `init` (in Nightly builds, run with -Z macro-backtrace for more info)

error[E0107]: struct takes 1 generic argument but 2 generic arguments were supplied
 --> tests/ui/compile-fail/init/wrong_generics2.rs:7:19
  |
7 |     let _ = init!(Foo::<(), ()> {
  |                   ^^^     ---- help: remove the unnecessary generic argument
  |                   |
  |                   expected 1 generic argument
  |
note: struct defined here, with 1 generic parameter: `T`
 --> tests/ui/compile-fail/init/wrong_generics2.rs:3:8
  |
3 | struct Foo<T> {
  |        ^^^ -

error[E0061]: this function takes 2 arguments but 3 arguments were supplied
 --> tests/ui/compile-fail/init/wrong_generics2.rs:7:13
  |
7 |       let _ = init!(Foo::<(), ()> {
  |  _____________^
8 | |         value <- (),
9 | |     });
  | |______^ unexpected argument #3
  |
note: function defined here
 --> $RUST/core/src/ptr/mod.rs
  |
  | pub const unsafe fn write<T>(dst: *mut T, src: T) {
  |                     ^^^^^
  = note: this error originates in the macro `$crate::__init_internal` which comes from the expansion of the macro `init` (in Nightly builds, run with -Z macro-backtrace for more info)<|MERGE_RESOLUTION|>--- conflicted
+++ resolved
@@ -12,11 +12,7 @@
  --> src/macros.rs
   |
   ~                 ::core::ptr::write($slot, $t { SomeStruct {
-<<<<<<< HEAD
-  |0                    $($acc)*
-=======
-  |4                    $($acc)*
->>>>>>> b281afe6
+  |5                    $($acc)*
   ~                 } });
   |
 
