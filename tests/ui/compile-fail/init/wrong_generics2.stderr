--- conflicted
+++ resolved
@@ -12,11 +12,7 @@
  --> src/macros.rs
   |
   ~                 ::core::ptr::write($slot, $t { SomeStruct {
-<<<<<<< HEAD
-  |5                    $($acc)*
-=======
-  |0                    $($acc)*
->>>>>>> 0fc2b6c1
+  |6                    $($acc)*
   ~                 } });
   |
 
